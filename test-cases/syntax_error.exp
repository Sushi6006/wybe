Syntax Error: "test-cases/syntax_error.wybe" (line 2, column 1):
unexpected TokIdent "bill" "test-cases/syntax_error.wybe" (line 2, column 1)
CallStack (from HasCallStack):
<<<<<<< HEAD
  error, called at Builder.hs:226:29 in main:Builder
=======
  error, called at Builder.hs:222:29 in main:Builder
>>>>>>> bd8a329e
<|MERGE_RESOLUTION|>--- conflicted
+++ resolved
@@ -1,8 +1,4 @@
 Syntax Error: "test-cases/syntax_error.wybe" (line 2, column 1):
 unexpected TokIdent "bill" "test-cases/syntax_error.wybe" (line 2, column 1)
 CallStack (from HasCallStack):
-<<<<<<< HEAD
-  error, called at Builder.hs:226:29 in main:Builder
-=======
-  error, called at Builder.hs:222:29 in main:Builder
->>>>>>> bd8a329e
+  error, called at Builder.hs:224:29 in main:Builder