--- conflicted
+++ resolved
@@ -49,7 +49,6 @@
 
 -- |Normalise a single file item, storing the result in the current module.
 normaliseItem :: Item -> Compiler ()
-<<<<<<< HEAD
 normaliseItem (TypeDecl vis (TypeProto name params) mods rep items pos)
   = do
     -- let (rep', ctorVis, consts, nonconsts) = normaliseTypeImpln rep
@@ -57,16 +56,6 @@
     _ <- addType name (TypeDef vis params rep' ctors ctorVis mods pos items)
     normaliseSubmodule name Nothing vis pos items
     return ()
-=======
-normaliseItem (TypeDecl vis (TypeProto name params) (TypeRepresentation rep)
-              items pos) = do
-    let items' = RepresentationDecl params rep pos : items
-    normaliseSubmodule name vis pos items'
-normaliseItem (TypeDecl vis (TypeProto name params) (TypeCtors ctorVis ctors)
-              items pos) = do
-    let items' = ConstructorDecl ctorVis params ctors pos : items
-    normaliseSubmodule name vis pos items'
->>>>>>> 6414ebb2
 normaliseItem (ModuleDecl vis name items pos) =
     normaliseSubmodule name vis pos items
 normaliseItem (RepresentationDecl params rep pos) = do
@@ -305,7 +294,6 @@
 --     * elif numConsts == 0 && max ctorSize <= wordSizeBytes:
 --          rep = integer with max ctorSize bits
 --     * else: rep = integer with wordSizeBytes bits
-<<<<<<< HEAD
 completeType :: TypeKey -> TypeDef -> Compiler ()
 completeType (name,modspec)
              typedef@(TypeDef vis params rep ctors ctorVis _ pos items) = do
@@ -352,51 +340,6 @@
         $ constItems ++ concat nonconstItemsList ++ extraItems
       reexitModule
       return ()
-=======
-completeType :: ModSpec -> TypeDef -> Compiler ()
-completeType modspec (TypeDef params ctors ctorVis) = do
-    logNormalise $ "Completing type " ++ showModSpec modspec
-    when (List.null ctors)
-      $ shouldnt $ "completeType with no constructors: " ++ show modspec
-    reenterModule modspec
-    let (constCtors,nonConstCtors) =
-            List.partition (List.null . procProtoParams . content) $ ctors
-    let numConsts = length constCtors
-    let numNonConsts = length nonConstCtors
-    let (tagBits,tagLimit) =
-          if numNonConsts > wordSizeBytes
-          then -- must set aside one tag to indicate secondary tag
-            (availableTagBits, wordSizeBytes - 2)
-          else if numNonConsts == 0
-          then (0, 0)
-          else (ceiling $ logBase 2 (fromIntegral numNonConsts),
-                wordSizeBytes - 1)
-    logNormalise $ "Complete " ++ showModSpec modspec
-                   ++ " with " ++ show tagBits ++ " tag bits and "
-                   ++ show tagLimit ++ " tag limit"
-    -- XXX if numNonConsts == 0, then we could handle more consts.
-    when (numConsts >= fromIntegral smallestAllocatedAddress)
-      $ nyi $ "Type '" ++ show modspec ++ "' has too many constant constructors"
-    -- XXX remove name from TypeSpec, and add type variable as an alternative ctor
-    let typespec = TypeSpec (init modspec) (last modspec)
-                   $ List.map TypeVariable params
-    let constItems =
-          concatMap (constCtorItems ctorVis typespec) $ zip constCtors [0..]
-    infos <- zipWithM nonConstCtorInfo nonConstCtors [0..]
-    (reps,nonconstItemsList) <-
-         unzip <$> mapM
-         (nonConstCtorItems ctorVis typespec numConsts numNonConsts
-          tagBits tagLimit)
-         infos
-    let rep = typeRepresentation reps numConsts
-    extraItems <- implicitItems typespec constCtors nonConstCtors rep
-    logNormalise $ "Representation of type " ++ showModSpec modspec
-                   ++ " is " ++ show rep
-    setTypeRep rep
-    normalise $ constItems ++ concat nonconstItemsList ++ extraItems
-    reexitModule
-    return ()
->>>>>>> 6414ebb2
 
 
 -- | Analyse the representation of a single constructor, determining the
